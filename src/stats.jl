--- conflicted
+++ resolved
@@ -1,70 +1,39 @@
-#StatsAPI Interface
-""" Returns the coefficients of CurveFitSolution"""
-StatsAPI.coef(sol::CurveFitSolution) = sol.u
-
-""" Returns the residuals of CurveFitSolution"""
-StatsAPI.residuals(sol::CurveFitSolution) = sol.resid
-
-""" Returns the number of independent observations on which the model was fitted(length of the residual)."""
-StatsAPI.nobs(sol::CurveFitSolution) = length(sol.resid)
-
-""" Returns the number of degrees of freedom present in CurveFitSolution."""
-StatsAPI.dof(sol::CurveFitSolution) = nobs(sol) - length(coef(sol))
-
-""" Returns the residual sum of squares of CurveFitSolution"""
-StatsAPI.rss(sol::CurveFitSolution) = sum(abs2, sol.resid)
-
-""" Returns the mean squared error of CurveFitSolution"""
-mse(sol::CurveFitSolution) = rss(sol) / dof(sol)
-
-""" Returns the covariance matrix of the coefficients of CurveFitSolution"""
-function StatsAPI.vcov(sol::CurveFitSolution)
-    is_nonlinear_problem(sol.prob) || return nothing
-    if (SciMLBase.isinplace(sol.prob))
-        y = sol.prob.y
-        f!(y, p) = sol.prob.nlfunc(y, p, sol.prob.x)
-        J = ForwardDiff.jacobian(f!, y, sol.u)
-    else
-        f(p) = sol.prob.nlfunc(p, sol.prob.x)
-        J = ForwardDiff.jacobian(f, sol.u)  
-    end
-    F = qr!(J)
-    R = F.R
-    covr = inv(R' * R) * mse(sol)
-    return covr       
-end    
-
-""" Returns the standard errors for coefficients of CurveFitSolution"""
-function StatsAPI.stderror(sol::CurveFitSolution; rtol::Real=NaN, atol::Real=0)
-    covar = vcov(sol)
-    vars = diag(covar)
-    vratio = minimum(vars) / maximum(vars)
-    if !isapprox(
-        vratio,
-        0.0,
-        atol=atol,
-        rtol=isnan(rtol) ? Base.rtoldefault(vratio, 0.0, 0) : rtol
-    ) && vratio < 0.0
-        error("Covariance matrix is negative for atol=$atol and rtol=$rtol")
-    end
-    return sqrt.(abs.(vars))
-end
-
-<<<<<<< HEAD
-""" Returns the margin of error at alpha significance level of CurveFitSolution """
-function margin_of_error(sol::CurveFitSolution, alpha=0.05; rtol::Real=NaN, atol::Real=0)
-    std_errors = stderror(sol, rtol=rtol, atol=atol)
-    dist = Distributions.TDist(dof(sol))
-    crit_val = eltype(coef(sol))(quantile(dist, Float64(1 - alpha/2)))
-    return std_errors * crit_val
-end    
-
-""" Returns the confidence intervals for the coefficients of CurveFitSolution. Confidence level by default is 95% """
-function StatsAPI.confint(sol::CurveFitSolution; level=0.95, rtol::Real=NaN, atol::Real=0)
-    margin_err = margin_of_error(sol, 1-level, rtol=rtol, atol=atol)
-    return collect(zip(coef(sol) - margin_err, coef(sol) + margin_err))
-end 
-=======
+function coef(sol::CurveFitSolution)
+    return sol.u
+end
+
+function residuals(sol::CurveFitSolution)
+    return sol.resid
+end
+
+function predict(sol::CurveFitSolution, x = sol.prob.x)
+    return sol(x)
+end
+
+function fitted(sol::CurveFitSolution)
+    return sol(sol.prob.x)
+end
+
+function nobs(sol::CurveFitSolution)
+    return length(sol.prob.y)
+end
+
+function dof(sol::CurveFitSolution)
+    return length(sol.u)
+end
+
+function dof_residual(sol::CurveFitSolution)
+    return nobs(sol) - dof(sol)
+end
+
+function rss(sol::CurveFitSolution)
+    return sum(abs2, residuals(sol))
+end
+
+function mse(sol::CurveFitSolution)
+    return rss(sol) / dof_residual(sol)
+end
+
 function jacobian(sol::CurveFitSolution{<:LinearCurveFitAlgorithm})
     x = sol.prob.x
     xfun = sol.alg.xfun
@@ -294,5 +263,4 @@
 function confint(sol::CurveFitSolution; level=0.95, rtol::Real=NaN, atol::Real=0)
     margin_of_errors = margin_error(sol, 1 - level; rtol=rtol, atol=atol)
     return collect(zip(coef(sol) .- margin_of_errors, coef(sol) .+ margin_of_errors))
-end
->>>>>>> c94ac20b
+end